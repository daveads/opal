aiohttp>=3.9.2,<4
click>=8.1.3,<9
cryptography>=42.0.4,<43
gitpython>=3.1.32,<4
loguru>=0.6.0,<1
pyjwt[crypto]>=2.4.0,<3
python-decouple>=3.6,<4
tenacity>=8.0.1,<9
datadog>=0.44.0, <1
ddtrace>=2.8.1,<3
certifi>=2023.7.22 # not directly required, pinned by Snyk to avoid a vulnerability
<<<<<<< HEAD
requests>=2.31.0 # not directly required, pinned by Snyk to avoid a vulnerability
httpx==0.27.0
urllib3>=2.2.2 # not directly required, pinned by Snyk to avoid a vulnerability
=======
requests>=2.32.0 # not directly required, pinned by Snyk to avoid a vulnerability
httpx==0.27.0
>>>>>>> a8471ae8
<|MERGE_RESOLUTION|>--- conflicted
+++ resolved
@@ -9,11 +9,6 @@
 datadog>=0.44.0, <1
 ddtrace>=2.8.1,<3
 certifi>=2023.7.22 # not directly required, pinned by Snyk to avoid a vulnerability
-<<<<<<< HEAD
-requests>=2.31.0 # not directly required, pinned by Snyk to avoid a vulnerability
-httpx==0.27.0
-urllib3>=2.2.2 # not directly required, pinned by Snyk to avoid a vulnerability
-=======
 requests>=2.32.0 # not directly required, pinned by Snyk to avoid a vulnerability
 httpx==0.27.0
->>>>>>> a8471ae8
+urllib3>=2.2.2 # not directly required, pinned by Snyk to avoid a vulnerability