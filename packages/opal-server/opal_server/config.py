--- conflicted
+++ resolved
@@ -290,23 +290,16 @@
         "POLICY_REPO_POLLING_INTERVAL", 0, description="The polling interval for the policy repository"
     )
 
-<<<<<<< HEAD
-    ALLOWED_ORIGINS = confi.list("ALLOWED_ORIGINS", ["*"])
-    FILTER_FILE_EXTENSIONS = confi.list(
-        "FILTER_FILE_EXTENSIONS", [".rego", ".json", ".yaml"]
-    )
-    BUNDLE_IGNORE = confi.list("BUNDLE_IGNORE", [])
-=======
+
     ALLOWED_ORIGINS = confi.list(
         "ALLOWED_ORIGINS", ["*"], description="List of allowed origins for CORS"
     )
     FILTER_FILE_EXTENSIONS = confi.list(
-        "FILTER_FILE_EXTENSIONS", [".rego", ".json"], description="List of file extensions to filter. Example: ['.rego', '.json']"
+        "FILTER_FILE_EXTENSIONS", [".rego", ".json", ".yaml"], description="List of file extensions to filter. Example: ['.rego', '.json', '.yaml']"
     )
     BUNDLE_IGNORE = confi.list(
         "BUNDLE_IGNORE", [], description="List of patterns to ignore in the bundle"
     )
->>>>>>> dd8dc960
 
     NO_RPC_LOGS = confi.bool(
         "NO_RPC_LOGS", True, description="Disable RPC logs"
