import asyncio
import functools
import os
import signal
import tempfile
import uuid
from logging import disable
from typing import Awaitable, Callable, List, Literal, Optional, Union

import aiofiles
import aiofiles.os
import aiohttp
import websockets
from fastapi import FastAPI, status
from fastapi.responses import JSONResponse
from fastapi_websocket_pubsub.pub_sub_client import PubSubOnConnectCallback
from fastapi_websocket_rpc.rpc_channel import OnDisconnectCallback
from opal_client.callbacks.api import init_callbacks_api
from opal_client.callbacks.register import CallbacksRegister
from opal_client.config import PolicyStoreTypes, opal_client_config
from opal_client.data.api import init_data_router
from opal_client.data.fetcher import DataFetcher
from opal_client.data.updater import DataUpdater
from opal_client.engine.options import CedarServerOptions, OpaServerOptions
from opal_client.engine.runner import CedarRunner, OpaRunner
from opal_client.limiter import StartupLoadLimiter
from opal_client.policy.api import init_policy_router
from opal_client.policy.updater import PolicyUpdater
from opal_client.policy_store.api import init_policy_store_router
from opal_client.policy_store.base_policy_store_client import BasePolicyStoreClient
from opal_client.policy_store.policy_store_client_factory import (
    PolicyStoreClientFactory,
)
from opal_common.authentication.deps import JWTAuthenticator
from opal_common.authentication.verifier import JWTVerifier
from opal_common.config import opal_common_config
from opal_common.logger import configure_logs, logger
from opal_common.middleware import configure_middleware
from opal_common.security.sslcontext import get_custom_ssl_context


class OpalClient:
    def __init__(
        self,
        policy_store_type: PolicyStoreTypes = None,
        policy_store: BasePolicyStoreClient = None,
        data_updater: DataUpdater = None,
        data_topics: List[str] = None,
        policy_updater: PolicyUpdater = None,
        inline_opa_enabled: bool = None,
        inline_opa_options: OpaServerOptions = None,
        inline_cedar_enabled: bool = None,
        inline_cedar_options: CedarServerOptions = None,
        verifier: Optional[JWTVerifier] = None,
        store_backup_path: Optional[str] = None,
        store_backup_interval: Optional[int] = None,
        offline_mode_enabled: bool = False,
        shard_id: Optional[str] = None,
        on_data_updater_connect: List[PubSubOnConnectCallback] = None,
        on_data_updater_disconnect: List[OnDisconnectCallback] = None,
        on_policy_updater_connect: List[PubSubOnConnectCallback] = None,
        on_policy_updater_disconnect: List[OnDisconnectCallback] = None,
    ) -> None:
        """
        Args:
            policy_store_type (PolicyStoreTypes, optional): [description]. Defaults to POLICY_STORE_TYPE.

            Internal components (for each pass None for default init, or False to disable):
                policy_store (BasePolicyStoreClient, optional): The policy store client. Defaults to None.
                data_updater (DataUpdater, optional): Defaults to None.
                policy_updater (PolicyUpdater, optional): Defaults to None.
        """
        self._shard_id = shard_id
        # defaults
        policy_store_type: PolicyStoreTypes = (
            policy_store_type or opal_client_config.POLICY_STORE_TYPE
        )
        inline_opa_enabled: bool = (
            inline_opa_enabled or opal_client_config.INLINE_OPA_ENABLED
        )
        inline_cedar_enabled: bool = (
            inline_cedar_enabled or opal_client_config.INLINE_CEDAR_ENABLED
        )
        opal_client_identifier: str = (
            opal_client_config.OPAL_CLIENT_STAT_ID or f"CLIENT_{uuid.uuid4().hex}"
        )
        # set logs
        configure_logs()

        self.offline_mode_enabled = (
            offline_mode_enabled or opal_client_config.OFFLINE_MODE_ENABLED
        )
        if self.offline_mode_enabled and not inline_opa_enabled:
            logger.warning(
                "Offline mode was enabled, but isn't supported when using an external policy store (inline OPA is disabled)"
            )
            self.offline_mode_enabled = False

        # Init policy store client
        self.policy_store_type: PolicyStoreTypes = policy_store_type
        self.policy_store: BasePolicyStoreClient = (
            policy_store
            or PolicyStoreClientFactory.create(
                policy_store_type, offline_mode_enabled=self.offline_mode_enabled
            )
        )
        # callbacks register
        if hasattr(opal_client_config.DEFAULT_UPDATE_CALLBACKS, "callbacks"):
            default_callbacks = opal_client_config.DEFAULT_UPDATE_CALLBACKS.callbacks
        else:
            default_callbacks = []

        self._callbacks_register = CallbacksRegister(default_callbacks)

        self._startup_wait = None
        if opal_client_config.WAIT_ON_SERVER_LOAD:
            self._startup_wait = StartupLoadLimiter()

        if opal_client_config.POLICY_UPDATER_ENABLED:
            # Init policy updater
            if policy_updater is not None:
                self.policy_updater = policy_updater
            else:
                self.policy_updater = PolicyUpdater(
                    policy_store=self.policy_store,
                    callbacks_register=self._callbacks_register,
                    opal_client_id=opal_client_identifier,
                    on_connect=on_policy_updater_connect,
                    on_disconnect=on_policy_updater_disconnect,
                )
        else:
            self.policy_updater = None

        # Data updating service
        if opal_client_config.DATA_UPDATER_ENABLED:
            if data_updater is not None:
                self.data_updater = data_updater
            else:
                data_topics = (
                    data_topics
                    if data_topics is not None
                    else opal_client_config.DATA_TOPICS
                )

                self.data_updater = DataUpdater(
                    policy_store=self.policy_store,
                    data_topics=data_topics,
                    callbacks_register=self._callbacks_register,
                    opal_client_id=opal_client_identifier,
                    shard_id=self._shard_id,
                    on_connect=on_data_updater_connect,
                    on_disconnect=on_data_updater_disconnect,
                )
        else:
            self.data_updater = None

        # Internal services
        # Policy store
        self.engine_runner = self._init_engine_runner(
            inline_opa_enabled,
            inline_cedar_enabled,
            inline_opa_options,
            inline_cedar_options,
        )

        custom_ssl_context = get_custom_ssl_context()
        if (
            opal_common_config.CLIENT_SELF_SIGNED_CERTIFICATES_ALLOWED
            and custom_ssl_context is not None
        ):
            logger.warning(
                "OPAL client is configured to trust self-signed certificates"
            )

        if verifier is not None:
            self.verifier = verifier
        else:
            self.verifier = JWTVerifier(
                public_key=opal_common_config.AUTH_PUBLIC_KEY,
                algorithm=opal_common_config.AUTH_JWT_ALGORITHM,
                audience=opal_common_config.AUTH_JWT_AUDIENCE,
                issuer=opal_common_config.AUTH_JWT_ISSUER,
            )
        if not self.verifier.enabled:
            logger.info(
                "API authentication disabled (public encryption key was not provided)"
            )
        self.store_backup_path = (
            store_backup_path or opal_client_config.STORE_BACKUP_PATH
        )
        self.store_backup_interval = (
            store_backup_interval or opal_client_config.STORE_BACKUP_INTERVAL
        )
        self._backup_loaded = False

        # init fastapi app
        self.app: FastAPI = self._init_fast_api_app()

    def _init_engine_runner(
        self,
        inline_opa_enabled: bool,
        inline_cedar_enabled: bool,
        inline_opa_options: Optional[OpaServerOptions] = None,
        inline_cedar_options: Optional[CedarServerOptions] = None,
    ) -> Union[OpaRunner, CedarRunner, Literal[False]]:
        if inline_opa_enabled and self.policy_store_type == PolicyStoreTypes.OPA:
            inline_opa_options = (
                inline_opa_options or opal_client_config.INLINE_OPA_CONFIG
            )
            rehydration_callbacks = []
            if self.policy_updater:
                rehydration_callbacks.append(
                    # refetches policy code (e.g: rego) and static data from server
                    functools.partial(
                        self.policy_updater.trigger_update_policy,
                        force_full_update=True,
                    ),
                )

            if self.data_updater:
                rehydration_callbacks.append(
                    functools.partial(
                        self.data_updater.get_base_policy_data,
                        data_fetch_reason="policy store rehydration",
                    )
                )

            return OpaRunner.setup_opa_runner(
                options=inline_opa_options,
                piped_logs_format=opal_client_config.INLINE_OPA_LOG_FORMAT,
                rehydration_callbacks=rehydration_callbacks,
            )

        elif inline_cedar_enabled and self.policy_store_type == PolicyStoreTypes.CEDAR:
            inline_cedar_options = (
                inline_cedar_options or opal_client_config.INLINE_CEDAR_CONFIG
            )
            return CedarRunner.setup_cedar_runner(
                options=inline_cedar_options,
                piped_logs_format=opal_client_config.INLINE_CEDAR_LOG_FORMAT,
            )

        return False

    def _init_fast_api_app(self):
        """Inits the fastapi app object."""
        app = FastAPI(
            title="OPAL Client",
            description="OPAL is an administration layer for Open Policy Agent (OPA), detecting changes"
            + " to both policy and data and pushing live updates to your agents. The opal client is"
            + " deployed alongside a policy-store (e.g: OPA), keeping it up-to-date, by connecting to"
            + " an opal-server and subscribing to pub/sub updates for policy and policy data changes.",
            version="0.1.0",
        )
        configure_middleware(app)
        self._configure_api_routes(app)
        self._configure_lifecycle_callbacks(app)
        return app

    async def _is_ready(self):
        # Data loaded from file or from server
        return self._backup_loaded or await self.policy_store.is_ready()

    def _configure_api_routes(self, app: FastAPI):
        """Mounts the api routes on the app object."""

        authenticator = JWTAuthenticator(self.verifier)

        # Init api routers with required dependencies
        policy_router = init_policy_router(policy_updater=self.policy_updater)
        data_router = init_data_router(data_updater=self.data_updater)
        policy_store_router = init_policy_store_router(authenticator)
        callbacks_router = init_callbacks_api(authenticator, self._callbacks_register)

        # mount the api routes on the app object
        app.include_router(policy_router, tags=["Policy Updater"])
        app.include_router(data_router, tags=["Data Updater"])
        app.include_router(policy_store_router, tags=["Policy Store"])
        app.include_router(callbacks_router, tags=["Callbacks"])

        # top level routes (i.e: healthchecks)
        @app.get("/healthcheck", include_in_schema=False)
        @app.get("/", include_in_schema=False)
        @app.get("/healthy", include_in_schema=False)
        async def healthy():
            """Returns 200 if updates keep being successfully fetched from the
            server and applied to the policy store."""
            # TODO: Client would only report unhealthy if server -> policy-store transactions failed, but not if server connection gets disconnected.
            healthy = await self.policy_store.is_healthy()

            if healthy:
                return JSONResponse(
                    status_code=status.HTTP_200_OK,
                    content={"status": "ok", "online": True},
                )
            elif self.offline_mode_enabled and await self._is_ready():
                # Offline Mode is active. That is enabled, client is "ready" (data loaded) but not "healthy" (latest updates failed).
                # TODO: Maybe if updates were fetched from server, but storing them to OPA wasn't successful, we should return 503 even with offline mode enabled
                return JSONResponse(
                    status_code=status.HTTP_200_OK,
                    content={"status": "ok", "online": False},
                )
            else:
                return JSONResponse(
                    status_code=status.HTTP_503_SERVICE_UNAVAILABLE,
                    content={"status": "unavailable"},
                )

        @app.get("/ready", include_in_schema=False)
        async def ready():
<<<<<<< HEAD
            """Returns 200 if the policy store is ready to serve requests."""
            ready = self._backup_loaded or await self.policy_store.is_ready()

            if ready:
=======
            """returns 200 if the policy store is ready to serve requests."""
            if await self._is_ready():
>>>>>>> f16e2f3e
                return JSONResponse(
                    status_code=status.HTTP_200_OK, content={"status": "ok"}
                )
            else:
                return JSONResponse(
                    status_code=status.HTTP_503_SERVICE_UNAVAILABLE,
                    content={"status": "unavailable"},
                )

        return app

    def _configure_lifecycle_callbacks(self, app: FastAPI):
        """Registers callbacks on app startup and shutdown.

        on app startup we launch our long running processes (async
        tasks) on the event loop. on app shutdown we stop these long
        running tasks.
        """

        @app.on_event("startup")
        async def startup_event():
            asyncio.create_task(self.start_client_background_tasks())

        @app.on_event("shutdown")
        async def shutdown_event():
            if self.offline_mode_enabled:
                await self.backup_store()

            await self.stop_client_background_tasks()

        return app

    async def _run_or_delay_for_engine_runner(
        self, callback: Callable[[], Awaitable[None]]
    ):
        if self.engine_runner:
            # runs the callback after policy store is up
            self.engine_runner.register_process_initial_start_callbacks([callback])
            async with self.engine_runner:
                await self.engine_runner.wait_until_done()
            return

        # we do not run the policy store in the same container
        # therefore we can immediately run the callback
        await callback()

    async def start_client_background_tasks(self):
        """Launch OPAL client long-running tasks:

        - Policy Store runner (e.g: Opa Runner)
        - Policy Updater
        - Data Updater

        If there is a policy store to run, we wait until its up before launching dependent tasks.
        """
        if self._startup_wait:
            await self._startup_wait()

        await self._run_or_delay_for_engine_runner(
            self.launch_policy_store_dependent_tasks
        )

    async def stop_client_background_tasks(self):
        """Stops all background tasks (called on shutdown event)"""
        logger.info("stopping background tasks...")

        # stopping opa runner
        if self.engine_runner:
            await self.engine_runner.stop()

        # stopping updater tasks (each updater runs a pub/sub client)
        logger.info("trying to shutdown DataUpdater and PolicyUpdater gracefully...")
        tasks: List[asyncio.Task] = []
        if self.data_updater:
            tasks.append(asyncio.create_task(self.data_updater.stop()))
        if self.policy_updater:
            tasks.append(asyncio.create_task(self.policy_updater.stop()))

        try:
            await asyncio.gather(*tasks)
        except Exception:
            logger.exception("exception while shutting down updaters")

    async def load_store_from_backup(self):
        """Imports the backup file, if exists, to the policy store."""
        try:
            if os.path.isfile(self.store_backup_path):
                async with aiofiles.open(self.store_backup_path, "r") as backup_file:
                    logger.info("importing policy store from backup file...")
                    await self.policy_store.full_import(backup_file)
                    logger.debug("import completed")
                    self._backup_loaded = True
            else:
                logger.warning("policy store backup file wasn't found")
        except Exception:
            logger.exception("failed to load backup data to policy store")

    async def backup_store(self):
        """Exports the policy store's data to a backup file."""
        try:
            async with self._backup_lock:
                await aiofiles.os.makedirs(
                    os.path.dirname(self.store_backup_path), exist_ok=True
                )
                tmp_backup_path = ""
                async with aiofiles.tempfile.NamedTemporaryFile(
                    "w",
                    delete=False,
                    dir=os.path.dirname(self.store_backup_path),
                    suffix=".json.tmp",
                ) as backup_file:
                    tmp_backup_path = backup_file.name
                    logger.debug("exporting policy store to backup file...")
                    await self.policy_store.full_export(backup_file)
                    logger.debug("export completed")

                # Atomically replace the previous backup (only after the new one is ready)
                await aiofiles.os.replace(tmp_backup_path, self.store_backup_path)
        except Exception:
            logger.exception("failed to backup policy store")

    async def periodically_backup_store(self):
        self._backup_lock = asyncio.Lock()

        # Backup store periodically
        while True:
            await asyncio.sleep(self.store_backup_interval)
            await self.backup_store()

    async def launch_policy_store_dependent_tasks(self):
        try:
            await self.maybe_init_healthcheck_policy()
        except Exception:
            logger.critical("healthcheck policy enabled but could not be initialized!")
            self._trigger_shutdown()
            return

        if self.offline_mode_enabled:
            # Immediately attempt loading from backup (waiting for failure loading from server would delay availability)
            await self.load_store_from_backup()
            asyncio.create_task(self.periodically_backup_store())

        try:
            for task in asyncio.as_completed(
                [self.launch_policy_updater(), self.launch_data_updater()]
            ):
                await task
        except websockets.exceptions.InvalidStatusCode as err:
            logger.error("Failed to launch background task -- {err}", err=repr(err))
            self._trigger_shutdown()

    async def maybe_init_healthcheck_policy(self):
        """This function only runs if OPA_HEALTH_CHECK_POLICY_ENABLED is true.

        Puts the healthcheck policy in opa cache and inits the
        transaction log used by the policy. If any action fails, opal
        client will shutdown.
        """
        if not opal_client_config.OPA_HEALTH_CHECK_POLICY_ENABLED:
            return  # skip

        healthcheck_policy_relpath = opal_client_config.OPA_HEALTH_CHECK_POLICY_PATH

        here = os.path.abspath(os.path.dirname(__file__))
        healthcheck_policy_path = os.path.join(here, healthcheck_policy_relpath)
        if not os.path.exists(healthcheck_policy_path):
            logger.error(
                "Critical: OPA health-check policy is enabled, but cannot find policy at {path}",
                path=healthcheck_policy_path,
            )
            raise ValueError("OPA health check policy not found!")

        try:
            with open(healthcheck_policy_path, "r") as file:
                healthcheck_policy_code = file.read()
        except IOError as err:
            logger.error(
                "Critical: Cannot read healthcheck policy: {err}", err=repr(err)
            )
            raise

        try:
            await self.policy_store.init_healthcheck_policy(
                policy_id=healthcheck_policy_relpath,
                policy_code=healthcheck_policy_code,
            )
        except aiohttp.ClientError as err:
            logger.error(
                "Failed to connect to OPA agent while init healthcheck policy -- {err}",
                err=repr(err),
            )
            raise

    def _trigger_shutdown(self):
        """This will send SIGTERM (Keyboard interrupt) to the worker, making
        uvicorn send "lifespan.shutdown" event to Starlette via the ASGI
        lifespan interface.

        Starlette will then trigger the @app.on_event("shutdown")
        callback, which in our case
        (self.stop_client_background_tasks()) will gracefully shutdown
        the background processes and only then will terminate the
        worker.
        """
        logger.info("triggering shutdown with SIGTERM...")
        os.kill(os.getpid(), signal.SIGTERM)

    async def launch_policy_updater(self):
        if self.policy_updater:
            async with self.policy_updater:
                await self.policy_updater.wait_until_done()

    async def launch_data_updater(self):
        if self.data_updater:
            async with self.data_updater:
                await self.data_updater.wait_until_done()<|MERGE_RESOLUTION|>--- conflicted
+++ resolved
@@ -308,15 +308,8 @@
 
         @app.get("/ready", include_in_schema=False)
         async def ready():
-<<<<<<< HEAD
-            """Returns 200 if the policy store is ready to serve requests."""
-            ready = self._backup_loaded or await self.policy_store.is_ready()
-
-            if ready:
-=======
             """returns 200 if the policy store is ready to serve requests."""
             if await self._is_ready():
->>>>>>> f16e2f3e
                 return JSONResponse(
                     status_code=status.HTTP_200_OK, content={"status": "ok"}
                 )
